--- conflicted
+++ resolved
@@ -188,308 +188,7 @@
 
 # TODO: Reduce the number of options, leave only those that affect lambda.
 # TODO: Add tests for nested lambdas.
-<<<<<<< HEAD
-30750 ben.cfg                          cpp/lambda.cpp
-30751 lambda1.cfg                      cpp/lambda.cpp
-30752 lambda2.cfg                      cpp/lambda.cpp
-30753 lambda3.cfg                      cpp/lambda2.cpp
-30754 bug_i_682.cfg                    cpp/bug_i_682.h
-30755 bug_i_938.cfg                    cpp/bug_i_938.h
-
-30800 star_pos-0.cfg                   cpp/align-star-amp-pos.cpp
-30801 star_pos-1.cfg                   cpp/align-star-amp-pos.cpp
-30802 star_pos-2.cfg                   cpp/align-star-amp-pos.cpp
-
-30805 ptr_star-1.cfg                   cpp/ptr-star.cpp
-30806 ptr_star-2.cfg                   cpp/ptr-star.cpp
-30807 ptr_star-3.cfg                   cpp/ptr-star.cpp
-30808 ptr_star-4.cfg                   cpp/ptr-star.cpp
-
-30810 ben.cfg                          cpp/ptr-star.cpp
-30811 avalon4.cfg                      cpp/misc3.cpp
-30812 ben.cfg                          cpp/misc4.cpp
-30813 ben.cfg                          cpp/misc5.cpp
-30814 misc6.cfg                        cpp/misc6.cpp
-
-30815! width-2.cfg                     cpp/cmt-reflow.cpp
-30816  cu.cfg                          cpp/for_long.cpp
-30817  ben.cfg                         cpp/cmt-cpp-cont.cpp
-30818  bug_1169.cfg                    cpp/bug_1169.cpp
-30819  bug_1170.cfg                    cpp/bug_1170.cpp
-
-30820 pp_define_at_level-1.cfg         cpp/pp-define-indent.cpp
-30821 pp_indent_case.cfg               cpp/pp_indent_case.cpp
-30822 pp_indent_brace.cfg              cpp/pp_indent_brace.cpp
-30823 pp_indent_func_def.cfg           cpp/pp_indent_func_def.cpp
-30824 pp_indent_extern.cfg             cpp/pp_indent_extern.cpp
-
-
-30830 kw_subst2.cfg                    cpp/kw_subst.cpp
-30831 kw_subst.cfg                     cpp/kw_subst2.cpp
-30832 kw_subst4.cfg                    cpp/kw_subst.cpp
-
-30840 nl_func_type_name_remove.cfg     cpp/nl_func_type_name.cpp
-30841 nl_func_type_name_force.cfg      cpp/nl_func_type_name.cpp
-30842 nl_func_type_name_class.cfg      cpp/nl_func_type_name.cpp
-
-30845 ben.cfg                          cpp/deref.cpp
-
-30850 sp_cmt_cpp_start_force.cfg       cpp/sp_cmt_cpp_start.cc
-
-30855 cpp_move.cfg                     cpp/cpp_move.cpp
-
-30860 sf574.cfg                        cpp/sf574.cpp
-
-30870 cmt_insert-0.cfg                 cpp/cmt_insert.cpp
-30871 cmt_insert-1.cfg                 cpp/cmt_insert.cpp
-
-30900 region-0.cfg                     cpp/region.cpp
-30901 region-1.cfg                     cpp/region.cpp
-30902 region-2.cfg                     cpp/region.cpp
-30903 region-3.cfg                     cpp/region.cpp
-
-30910 indent_namespace-t.cfg           cpp/indent_namespace.h
-30911 indent_namespace-f.cfg           cpp/indent_namespace.h
-30912 long_namespace.cfg               cpp/long_namespace.cpp
-30913 indent_namespace-t.cfg           cpp/indent_namespace2.h
-30914 indent_namespace_single_indent.cfg cpp/indent_namespace_single_indent.h
-30915 bug_1235.cfg                     cpp/bug_1235.cpp
-
-30920 ben.cfg                          cpp/indent-off.cpp
-30921 ben.cfg                          cpp/variadic-template.h
-30922 sp_before_ellipsis-f.cfg         cpp/variadic-template.h
-30923 sp_before_ellipsis-f.cfg         cpp/sp_before_ellipsis.cpp
-30924 sp_before_ellipsis-r.cfg         cpp/sp_before_ellipsis.cpp
-30925 sp_func_call_empty.cfg           cpp/function-def.cpp
-30926 sp_func_class_empty.cfg          cpp/function-def.cpp
-30927 sp_func_def_empty.cfg            cpp/function-def.cpp
-30928 sp_func_proto_empty.cfg          cpp/function-def.cpp
-30929 bug_1324.cfg                     cpp/bug_1324.cpp
-
-30930 indent_var_def.cfg               cpp/indent_var_def.cpp
-30931 indent_var_def_cont.cfg          cpp/indent_var_def_cont.cpp
-30932 empty.cfg                        cpp/indent_var_def_cont.cpp
-
-30933 indent_paren_after_func_def.cfg  cpp/indent_paren_after_func_def.cpp
-30934 indent_paren_after_func_decl.cfg cpp/indent_paren_after_func_decl.cpp
-30935 ben.cfg                          cpp/indent-misc.cpp
-30936 indent_braces_no.cfg             cpp/indent_braces_no.h
-30937 indent_param.cfg                 cpp/indent_param.cpp
-30938 indent_switch_pp.cfg             cpp/indent_switch_pp.cpp
-30939 indent_paren_after_func_call.cfg cpp/indent_paren_after_func_call.cpp
-
-30940 mod_case_brace_rm.cfg            cpp/case-brace-remove.cpp
-
-30945 sf.3266678.cfg                   cpp/sf.3266678.cpp
-30946 sf.3315874.cfg                   cpp/sf.3315874.h
-
-30950 sp_before_tr_emb_cmt-f.cfg       cpp/sp_before_tr_emb_cmt_input.cpp
-30951 sp_before_tr_emb_cmt-a.cfg       cpp/sp_before_tr_emb_cmt_input.cpp
-30955 indent_ctor_init.cfg             cpp/indent_ctor_init.cpp
-30956 indent_ctor_init_leading.cfg     cpp/indent_ctor_init.cpp
-30957 negative_indent.cfg              cpp/class-init.cpp
-
-31000 digraph.cfg                      cpp/digraph.cpp
-31001 ben.cfg                          cpp/digraph.cpp
-
-31562 sf562.cfg                        cpp/sf562.cpp
-31567 sf567.cfg                        cpp/sf567.cpp
-31583 sf583.cfg                        cpp/sf583.cpp
-31593 sf593.cfg                        cpp/sf593.cpp
-
-31700 toggle_processing_cmt.cfg        cpp/toggle_processing_cmt.cpp
-31701 toggle_processing_cmt2.cfg       cpp/toggle_processing_cmt2.cpp
-
-31710 empty.cfg                        cpp/string_replace_tab_chars.cpp
-31711 string_replace_tab_chars.cfg     cpp/string_replace_tab_chars.cpp
-
-31720 ben.cfg                          cpp/bit-colon.cpp
-31730 ms-style-ref.cfg                 cpp/ms-style-ref.cpp
-
-32000 sp_skip_vbrace_tokens.cfg        cpp/sp_skip_vbrace_tokens.cpp
-32001 empty.cfg                        cpp/issue_547_for_each.cpp
-32002 proto-wrap.cfg                   cpp/proto-wrap.cpp
-32003 issue_633_typename.cfg           cpp/issue_633_typename.cpp
-32004 empty.cfg                        cpp/issue_624_angle.cpp
-32005 align_var_class_span.cfg         cpp/issue_633_typename.cpp
-32006 bug_i_687.cfg                    cpp/bug_i_687.cpp
-
-33000 tab-0-11.cfg                     cpp/tab-0.cpp
-33001 tab-1-11.cfg                     cpp/tab-1.cpp
-33002 comment_tab_f.cfg                cpp/cmt_convert_tab_to_spaces.cpp
-33003 comment_tab_t.cfg                cpp/cmt_convert_tab_to_spaces.cpp
-33004 DoxygenComments_f.cfg            cpp/DoxygenComments.cpp
-33005 DoxygenComments_t.cfg            cpp/DoxygenComments.cpp
-33006 string_replace_tab_chars_f.cfg   cpp/string_replace_tab_chars.cpp
-33007 NewLine-i.cfg                    cpp/NewLine.cpp
-33008 NewLine-r.cfg                    cpp/NewLine.cpp
-33009 NewLine-f.cfg                    cpp/NewLine0.cpp
-33010 kdepim.cfg                       cpp/Q_EMIT.cpp
-33011 kdepim.cfg                       cpp/static.h
-33012 kdepim.cfg                       cpp/Q_SIGNAL_SLOT.cpp
-33013 kdepim.cfg                       cpp/Q_2.cpp
-33014 kdepim.cfg                       cpp/DB.cpp
-33015 kdepim.cfg                       cpp/Q_FOREACH.cpp
-33016 indent_once.cfg                  cpp/indent.cpp
-33017 bug_1160.cfg                     cpp/bug_1160.cpp
-33018 byref-2.cfg                      cpp/byref-2.cpp
-33019 bug_657.cfg                      cpp/bug_657.cpp
-33020 bug_662.cfg                      cpp/bug_662.cpp
-33021 bug_633.cfg                      cpp/bug_633.cpp
-33022 bug_634.cfg                      cpp/bug_634.cpp
-33023 bug_651.cfg                      cpp/bug_651.cpp
-33024 bug_653.cfg                      cpp/bug_653.cpp
-33025 bug_654.cfg                      cpp/bug_654.cpp
-33026 bug_631.cfg                      cpp/bug_631.cpp
-33027 bug_664.cfg                      cpp/bug_664.cpp
-33028 braces_empty.cfg                 cpp/braces_empty.cpp
-33029 cast.cfg                         cpp/cast.cpp
-33030 kdepim.cfg                       cpp/Q_FOREVER.cpp
-33031 bug_612.cfg                      cpp/bug_612.cpp
-33032 bug_670.cfg                      cpp/bug_670.cpp
-33033 bug_670.cfg                      cpp/bug_670.h
-33034 bug_671.cfg                      cpp/bug_671.h
-33035 patch_32.cfg                     cpp/patch_32.cpp
-33036 bug_663.cfg                      cpp/bug_663.cpp
-33037 func_class.cfg                   cpp/func_class.cpp
-33038 func_class.cfg                   cpp/func_class.h
-33039 mod_remove_empty_return.cfg      cpp/mod_remove_empty_return.cpp
-33040 bug_i_411.cfg                    cpp/bug_i_411.cpp
-33041 bug_i_411a.cfg                   cpp/bug_i_411.cpp
-33042 bug_i_411b.cfg                   cpp/bug_i_411.cpp
-33043 bug_i_478.cfg                    cpp/bug_i_478.cpp
-33044 bug_i_481.cfg                    cpp/bug_i_481.cpp
-33045 bug_i_width.cfg                  cpp/bug_i_width.cpp
-33046 bug_i_409-split.cfg              cpp/bug_i_409.cpp
-33047 bug_i_409-create.cfg             cpp/bug_i_409.cpp
-33048 bug_i_405.cfg                    cpp/bug_i_405.cpp
-33049 pp-pragma.cfg                    cpp/pp-pragma.cpp
-33050 empty.cfg                        cpp/issue_523.cpp
-33051 empty.cfg                        cpp/bug_i_503.cpp
-33052 empty.cfg                        cpp/bug_i_512.cpp
-33053 for_auto.cfg                     cpp/for_auto.cpp
-33054 bug_i_825.cfg                    cpp/bug_i_825.cpp
-33056 empty.cfg                        cpp/bug_33056.cpp
-33057 bug_1349.cfg                     cpp/bug_1349.cpp
-
-33061 empty.cfg                        cpp/if_chain_braces.cpp
-33062 if_chain_braces_0.cfg            cpp/if_chain_braces.cpp
-33063 if_chain_braces_1.cfg            cpp/if_chain_braces.cpp
-33064 if_chain_braces_2.cfg            cpp/if_chain_braces.cpp
-33070 multi_line_0.cfg                 cpp/multi_line.cpp
-33071 multi_line_1.cfg                 cpp/multi_line.cpp
-33072 multi_line_2.cfg                 cpp/multi_line.cpp
-33073 multi_line_3.cfg                 cpp/multi_line.cpp
-33074 multi_line_4.cfg                 cpp/multi_line.cpp
-33075 multi_line_5.cfg                 cpp/multi_line.cpp
-33076 multi_line_6.cfg                 cpp/multi_line.cpp
-33077 multi_line_7.cfg                 cpp/multi_line.cpp
-33078 multi_line_8.cfg                 cpp/multi_line.cpp
-33079 multi_line_9.cfg                 cpp/multi_line.cpp
-33080 multi_line_10.cfg                cpp/multi_line.cpp
-33081 bug_i_552.cfg                    cpp/bug_i_552.cpp
-33082 namespace_namespace.cfg          cpp/namespace_namespace.cpp
-33083 bug_i_359.cfg                    cpp/bug_i_359.cpp
-33084 op_sym_empty.cfg                 cpp/op_sym_empty.cpp
-33085 bug_i_323.cfg                    cpp/bug_i_323.cpp
-33086 bug_i_568.cfg                    cpp/bug_i_568.cpp
-33087 bug_i_596.cfg                    cpp/bug_i_596.cpp
-33088 empty.cfg                        cpp/bug_i_197.cpp
-33089 bug_643.cfg                      cpp/bug_643.cpp
-
-33090 empty.cfg                        cpp/gh555.cpp
-33091 no_squeeze_ifdef.cfg             cpp/squeeze_ifdef.cpp
-33092 squeeze_ifdef.cfg                cpp/squeeze_ifdef.cpp
-33093 sp_angle_paren.cfg               cpp/sp_angle_paren.cpp
-33094 sp_angle_paren_empty.cfg         cpp/sp_angle_paren.cpp
-33095 bug_i_322.cfg                    cpp/bug_i_322.cpp
-33096 squeeze_ifdef_top.cfg            cpp/squeeze_ifdef.cpp
-
-33097 enum_comma-1.cfg                 cpp/enum_comma.h
-33098 enum_comma-2.cfg                 cpp/enum_comma.h
-33099 enum_comma-3.cfg                 cpp/enum_comma.h
-33100 enum_comma-4.cfg                 cpp/enum_comma.h
-33101 enum_comma-5.cfg                 cpp/enum_comma.h
-33102 enum_comma-6.cfg                 cpp/enum_comma.h
-
-33105 bug_1001.cfg                     cpp/bug_1001.cpp
-
-33110 enum.cfg                         cpp/enum.cpp
-
-33150 bug_i_753.cfg                    cpp/bug_i_753.cpp
-33151 bug_i_752.cfg                    cpp/bug_i_752.cpp
-33152 bug_1004.cfg                     cpp/bug_1004.cpp
-
-33160 bug_1112.cfg                     cpp/bug_1112.cpp
-
-33200 first_len_minimum.cfg            cpp/first_len_minimum.cpp
-
-33201 indent_ctor_members_twice.cfg    cpp/indent_ctor_members_twice.cpp
-33202 initlist_leading_commas.cfg      cpp/initlist_leading_commas.cpp
-33203 empty.cfg                        cpp/bug_1288.cpp
-
-34001 nl_before_after.cfg              cpp/nl_before_after.h
-34002 bug_i_793.cfg                    cpp/bug_i_793.cpp
-
-34003 nl_max_blank_in_func-0.cfg       cpp/nl_max_blank_in_func.cpp
-34004 nl_max_blank_in_func-1.cfg       cpp/nl_max_blank_in_func.cpp
-34005 nl_max_blank_in_func-2.cfg       cpp/nl_max_blank_in_func.cpp
-34006 empty.cfg                        cpp/bug_i_575.cpp
-34007 bug_i_928.cfg                    cpp/bug_i_928.cpp
-
-34100  empty.cfg                       cpp/bug_i_525.cpp
-34101  empty.cfg                       cpp/bug_i_646.cpp
-34105  bug_i_663.cfg                   cpp/bug_i_663.cpp
-34108  bug_i_666.cfg                   cpp/bug_i_666.cpp
-34112  bug_i_889.cfg                   cpp/bug_i_889.cpp
-34113! bug_902-1.cfg                   cpp/bug_902.cpp
-34114  bug_902-2.cfg                   cpp/bug_902.cpp
-
-34130 bug_i_1000-f.cfg                 cpp/bug_i_1000.cpp
-34131 bug_i_1000-r.cfg                 cpp/bug_i_1000.cpp
-
-34132 new_op_a.cfg                     cpp/new_op.cpp
-34133 new_op_f.cfg                     cpp/new_op.cpp
-34134 new_op_r.cfg                     cpp/new_op.cpp
-34135 new_op_paren_open_close.cfg      cpp/new_op.cpp
-34136 sp_balance_nested_parens.cfg     cpp/sp_balance_nested_parens.cpp
-
-34140 bug_1027.cfg                     cpp/bug_1027.cpp
-34141 bug_1005.cfg                     cpp/bug_1005.cpp
-34142 sp_before_byref-r.cfg            cpp/I1112-1.cpp
-34143 I1112-2.cfg                      cpp/I1112-2.cpp
-34144 sp_before_ptr_star-r.cfg         cpp/I1112-3.cpp
-
-34145 i683.cfg                         cpp/i683.cpp
-34146 bug_1002.cfg                     cpp/bug_1002.cpp
-34147 bug_1002-r.cfg                   cpp/bug_1002.cpp
-34148 bug_1139-f.cfg                   cpp/bug_1139.cpp
-34149 bug_1139-r.cfg                   cpp/bug_1139.cpp
-
-34150 bug_1032.cfg                     cpp/bug_1032.cpp
-34151 bug_666.cfg                      cpp/bug_666.cpp
-34152 bug_1068.cfg                     cpp/bug_1068.cpp
-
-
-34153  nl_type_brace_init_lst-f.cfg               cpp/type_brace_init_lst.cpp
-34154  nl_type_brace_init_lst-r.cfg               cpp/type_brace_init_lst.cpp
-
-34155  nl_type_brace_init_lst_open-f.cfg          cpp/type_brace_init_lst.cpp
-34156  nl_type_brace_init_lst_open-r.cfg          cpp/type_brace_init_lst.cpp
-
-34157  nl_type_brace_init_lst_close-f.cfg         cpp/type_brace_init_lst.cpp
-34158  nl_type_brace_init_lst_close-r.cfg         cpp/type_brace_init_lst.cpp
-
-
-34159  sp_type_brace_init_lst-f.cfg               cpp/type_brace_init_lst.cpp
-34160  sp_type_brace_init_lst-r.cfg               cpp/type_brace_init_lst.cpp
-
-34161  sp_inside_type_brace_init_lst-f.cfg        cpp/type_brace_init_lst.cpp
-34162  sp_inside_type_brace_init_lst-r.cfg        cpp/type_brace_init_lst.cpp
-
-34163  sp_after_type_brace_init_lst_open-f.cfg    cpp/type_brace_init_lst.cpp
-34164  sp_after_type_brace_init_lst_open-r.cfg    cpp/type_brace_init_lst.cpp
-=======
+
 30750  ben_021.cfg                          cpp/lambda.cpp
 30751  lambda1.cfg                          cpp/lambda.cpp
 30752  lambda2.cfg                          cpp/lambda.cpp
@@ -792,7 +491,6 @@
 
 34163  sp_after_type_brace_init_lst_open-f.cfg  cpp/type_brace_init_lst.cpp
 34164  sp_after_type_brace_init_lst_open-r.cfg  cpp/type_brace_init_lst.cpp
->>>>>>> f8290b59
 
 34165  sp_before_type_brace_init_lst_close-f.cfg  cpp/type_brace_init_lst.cpp
 34166  sp_before_type_brace_init_lst_close-r.cfg  cpp/type_brace_init_lst.cpp
