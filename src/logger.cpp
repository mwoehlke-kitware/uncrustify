/**
 * @file logger.cpp
 *
 * Functions to do logging.
 *
 * If a log statement ends in a newline, the current log is ended.
 * When the log severity changes, an implicit newline is inserted.
 *
 * @author  Ben Gardner
 * @license GPL v2+
 */
#include "logger.h"

#include <cstdio>
#include <deque>
#include <stdarg.h>
#include "unc_ctype.h"
#include "log_levels.h"

struct log_fcn_info
{
   log_fcn_info(const char *name_, int line_)
      : name(name_)
      , line(line_)
   {
   }

   const char *name;
   int        line;
};
static std::deque<log_fcn_info> g_fq;

/** Private log structure */
struct log_buf
{
   log_buf()
      : log_file(0)
      , sev(LSYS)
      , in_log(0)
      , buf_len(0)
      , show_hdr(false)
   {
   }

   FILE       *log_file;
   log_sev_t  sev;
   int        in_log;
   char       buf[256];
   size_t     buf_len;
   log_mask_t mask;
   bool       show_hdr;
};
static struct log_buf g_log;


/**
 * Initializes the log subsystem - call this first.
 * This function sets the log stream and enables the top 3 sevs (0-2).
 *
 * @param log_file   NULL for stderr or the FILE stream for logs.
 */
void log_init(FILE *log_file)
{
   /* set the top 3 severities */
   logmask_set_all(g_log.mask, false);
   log_set_sev(LSYS, true);
   log_set_sev(LERR, true);
   log_set_sev(LWARN, true);

   g_log.log_file = (log_file != NULL) ? log_file : stderr;
}


/**
 * Show or hide the severity prefix "<1>"
 *
 * @param true=show  false=hide
 */
void log_show_sev(bool show)
{
   g_log.show_hdr = show;
}


/**
 * Returns whether a log severity is active.
 *
 * @param sev  The severity
 * @return     true/false
 */
bool log_sev_on(log_sev_t sev)
{
   return(logmask_test(g_log.mask, sev));
}


/**
 * Sets a log sev on or off
 *
 * @param sev  The severity
 * @return     true/false
 */
void log_set_sev(log_sev_t sev, bool value)
{
   logmask_set_sev(g_log.mask, sev, value);
}


/**
 * Sets the log mask
 *
 * @param mask The mask to copy
 */
void log_set_mask(const log_mask_t &mask)
{
   g_log.mask = mask;
}


/**
 * Gets the log mask
 *
 * @param mask Where to copy the mask
 */
void log_get_mask(log_mask_t &mask)
{
   mask = g_log.mask;
}


/**
 * Flushes the cached log text to the stream
 *
 * @param force_nl   Append NL if not present
 */
static void log_flush(bool force_nl)
{
   if (g_log.buf_len > 0)
   {
      if (force_nl && (g_log.buf[g_log.buf_len - 1] != '\n'))
      {
         g_log.buf[g_log.buf_len++] = '\n';
         g_log.buf[g_log.buf_len]   = 0;
      }
<<<<<<< HEAD
      if (fwrite(g_log.buf, g_log.buf_len, 1, g_log.log_file) != 1)
      {
         /* maybe we should log something to complain... =) */
      }
=======
>>>>>>> fba0a147

      g_log.buf_len = 0;
   }
}


/**
 * Starts the log statement by flushing if needed and printing the header
 *
 * @param sev  The log severity
 * @return     The number of bytes available
 */
static size_t log_start(log_sev_t sev)
{
   if (sev != g_log.sev)
   {
      if (g_log.buf_len > 0)
      {
         log_flush(true);
      }
      g_log.sev    = sev;
      g_log.in_log = false;
   }

   /* If not in a log, the buffer is empty. Add the header, if enabled. */
   if (!g_log.in_log && g_log.show_hdr)
   {
      g_log.buf_len = (size_t)snprintf(g_log.buf, sizeof(g_log.buf), "<%d>", sev);
   }

   size_t cap = (sizeof(g_log.buf) - 2) - g_log.buf_len;

   return((cap > 0) ? cap : 0);
}


/**
 * Cleans up after a log statement by detecting whether the log is done,
 * (it ends in a newline) and possibly flushing the log.
 */
static void log_end(void)
{
   g_log.in_log = (g_log.buf[g_log.buf_len - 1] != '\n');
   if (!g_log.in_log || (g_log.buf_len > (int)(sizeof(g_log.buf) / 2)))
   {
      log_flush(false);
   }
}


/**
 * Logs a string of known length
 *
 * @param sev  The severity
 * @param str  The pointer to the string
 * @param len  The length of the string from strlen(str)
 */
void log_str(log_sev_t sev, const char *str, size_t len)
{
   if ((str == NULL) || (len <= 0) || !log_sev_on(sev))
   {
      return;
   }

   size_t cap = log_start(sev);
   if (cap > 0)
   {
      if (len > cap)
      {
         len = cap;
      }
      memcpy(&g_log.buf[g_log.buf_len], str, len);
      g_log.buf_len           += len;
      g_log.buf[g_log.buf_len] = 0;
   }
   log_end();
}


/**
 * Logs a formatted string -- similiar to printf()
 *
 * @param sev     The severity
 * @param fmt     The format string
 * @param ...     Additional arguments
 */
void log_fmt(log_sev_t sev, const char *fmt, ...)
{
   va_list args;
   size_t  len;
   size_t  cap;

   if ((fmt == NULL) || !log_sev_on(sev))
   {
      return;
   }

   /* Some implementation of vsnprintf() return the number of characters
    * that would have been stored if the buffer was large enough instead of
    * the number of characters actually stored.
    */
   cap = log_start(sev);

   /* Add on the variable log parameters to the log string */
   va_start(args, fmt);
   len = (size_t)vsnprintf(&g_log.buf[g_log.buf_len], cap, fmt, args);
   va_end(args);

   if (len > 0)
   {
      if (len > cap)
      {
         len = cap;
      }
      g_log.buf_len           += len;
      g_log.buf[g_log.buf_len] = 0;
   }

   log_end();
}


/**
 * Dumps hex characters inline, no newlines inserted
 *
 * @param sev     The severity
 * @param data    The data to log
 * @param len     The number of bytes to log
 */
void log_hex(log_sev_t sev, const void *vdata, size_t len)
{
   const UINT8 *dat = (const UINT8 *)vdata;
   size_t      idx;
   char        buf[80];

   if ((vdata == NULL) || !log_sev_on(sev))
   {
      return;
   }

   idx = 0;
   while (len-- > 0)
   {
      buf[idx++] = to_hex_char(*dat >> 4);
      buf[idx++] = to_hex_char(*dat);
      dat++;

      if (idx >= (sizeof(buf) - 3))
      {
         buf[idx] = 0;
         log_str(sev, buf, idx);
         idx = 0;
      }
   }

   if (idx > 0)
   {
      buf[idx] = 0;
      log_str(sev, buf, idx);
   }
}


/**
 * Logs a block of data in a pretty hex format
 * Numbers on the left, characters on the right, just like I like it.
 *
 * @param sev     The severity
 * @param data    The data to log
 * @param len     The number of bytes to log
 */
void log_hex_blk(log_sev_t sev, const void *data, size_t len)
{
   static char buf[80] = "nnn | XX XX XX XX XX XX XX XX XX XX XX XX XX XX XX XX | cccccccccccccccc\n";
   const UINT8 *dat    = (const UINT8 *)data;
   size_t      idx;
   int         count;
   int         str_idx = 0;
   int         chr_idx = 0;
   int         tmp;
   int         total;

   if ((data == NULL) || !log_sev_on(sev))
   {
      return;
   }

   /*
    * Dump the specified number of bytes in hex, 16 byte per line by
    * creating a string and then calling log_str()
    */

   /* Loop through the data of the current iov */
   count = 0;
   total = 0;
   for (idx = 0; idx < len; idx++)
   {
      if (count == 0)
      {
         str_idx = 6;
         chr_idx = 56;

         buf[0] = to_hex_char(total >> 12);
         buf[1] = to_hex_char(total >> 8);
         buf[2] = to_hex_char(total >> 4);
      }

      tmp = dat[idx];

      buf[str_idx]     = to_hex_char(tmp >> 4);
      buf[str_idx + 1] = to_hex_char(tmp);
      str_idx         += 3;

      buf[chr_idx++] = unc_isprint(tmp) ? tmp : '.';

      total++;
      count++;
      if (count >= 16)
      {
         count = 0;
         log_str(sev, buf, 73);
      }
   }

   /*
   ** Print partial line if any
   */
   if (count != 0)
   {
      /* Clear out any junk */
      while (count < 16)
      {
         buf[str_idx]     = ' ';   /* MSB hex */
         buf[str_idx + 1] = ' ';   /* LSB hex */
         str_idx         += 3;

         buf[chr_idx++] = ' ';

         count++;
      }
      log_str(sev, buf, 73);
   }
} // log_hex_blk


log_func::log_func(const char *name, int line)
{
   g_fq.push_back(log_fcn_info(name, line));
}


log_func::~log_func()
{
   g_fq.pop_back();
}


void log_func_call(int line)
{
   /* REVISIT: pass the __func__ and verify it matches the top entry? */
   if (!g_fq.empty())
   {
      g_fq.back().line = line;
   }
}


void log_func_stack(log_sev_t sev, const char *prefix, const char *suffix, size_t skip_cnt)
{
   if (prefix)
   {
      LOG_FMT(sev, "%s", prefix);
   }
#ifdef DEBUG
   const char *sep      = "";
   size_t     g_fq_size = g_fq.size();
   size_t     begin_with;
   if (g_fq_size > (skip_cnt + 1))
   {
      begin_with = g_fq_size - (skip_cnt + 1);
      for (size_t idx = begin_with; idx != 0; idx--)
      {
         LOG_FMT(sev, "%s %s:%d", sep, g_fq[idx].name, g_fq[idx].line);
         sep = ",";
      }
      LOG_FMT(sev, "%s %s:%d", sep, g_fq[0].name, g_fq[0].line);
   }
#else
   LOG_FMT(sev, "-DEBUG NOT SET-");
#endif
   if (suffix)
   {
      LOG_FMT(sev, "%s", suffix);
   }
}<|MERGE_RESOLUTION|>--- conflicted
+++ resolved
@@ -142,13 +142,10 @@
          g_log.buf[g_log.buf_len++] = '\n';
          g_log.buf[g_log.buf_len]   = 0;
       }
-<<<<<<< HEAD
       if (fwrite(g_log.buf, g_log.buf_len, 1, g_log.log_file) != 1)
       {
          /* maybe we should log something to complain... =) */
       }
-=======
->>>>>>> fba0a147
 
       g_log.buf_len = 0;
    }
