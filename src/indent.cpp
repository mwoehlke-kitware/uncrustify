--- conflicted
+++ resolved
@@ -161,11 +161,7 @@
  * @param frm  The parse frame
  * @param pc   The chunk causing the push
  */
-<<<<<<< HEAD
-static void indent_pse_push(struct parse_frame &frm, chunk_t *pc);
-=======
 static void indent_pse_push(parse_frame_t &frm, chunk_t *pc);
->>>>>>> df17e43c
 
 
 /**
@@ -173,22 +169,14 @@
  *
  * @param frm  The parse frame
  * @param pc   The chunk causing the push
-<<<<<<< HEAD
  */
-static void indent_pse_pop(struct parse_frame &frm, chunk_t *pc);
-=======
 static void indent_pse_pop(parse_frame_t &frm, chunk_t *pc);
->>>>>>> df17e43c
 
 
 static size_t token_indent(c_token_t type);
 
 
-<<<<<<< HEAD
-static int calc_indent_continue(struct parse_frame &frm, int pse_tos);
-=======
 static int calc_indent_continue(parse_frame_t &frm, int pse_tos);
->>>>>>> df17e43c
 
 
 /**
