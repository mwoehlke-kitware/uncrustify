/**
 * @file compat.h
 * prototypes for compat_xxx.c
 *
 * @author  Ben Gardner
 * @license GPL v2+
 */
#ifndef COMPAT_H_INCLUDED
#define COMPAT_H_INCLUDED

#include "uncrustify_types.h"


bool unc_getenv(const char *name, std::string &str);


bool unc_homedir(std::string &home);

<<<<<<< HEAD
/*
 * even if we prefer the format %zu, we have to change to %lu
 * to be runable under Windows
 */
void convert_log_zu2lu(char *buf);
=======
>>>>>>> 68bba36b

#endif /* COMPAT_H_INCLUDED */<|MERGE_RESOLUTION|>--- conflicted
+++ resolved
@@ -16,13 +16,11 @@
 
 bool unc_homedir(std::string &home);
 
-<<<<<<< HEAD
+
 /*
  * even if we prefer the format %zu, we have to change to %lu
  * to be runable under Windows
  */
 void convert_log_zu2lu(char *buf);
-=======
->>>>>>> 68bba36b
 
 #endif /* COMPAT_H_INCLUDED */