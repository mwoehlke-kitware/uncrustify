--- conflicted
+++ resolved
@@ -1991,7 +1991,6 @@
       chunk_t *pc = chunk_get_next_ncnl(br_open);
       newline_add_between(br_open, pc);
 
-<<<<<<< HEAD
       prev = nullptr;
       if (br_open->parent_type == CT_OC_MSG_DECL)
       {
@@ -2042,8 +2041,6 @@
          newline_iarf_pair(prev, br_open, val);
       }
 
-=======
->>>>>>> d3feedbc
       newline_def_blk(br_open, true);
    }
 
