--- conflicted
+++ resolved
@@ -16,7 +16,6 @@
 #include <cstdlib>
 
 
-<<<<<<< HEAD
 struct cw_entry
 {
    chunk_t *pc;
@@ -70,8 +69,7 @@
  *
  * @param start The first chunk that exceeded the limit
  */
-=======
->>>>>>> 5458ddcd
+
 static bool split_line(chunk_t *pc);
 
 
